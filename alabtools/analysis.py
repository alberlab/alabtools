# Copyright (C) 2017 University of Southern California and
#                          Nan Hua
#
# Authors: Nan Hua
#
# This program is free software: you can redistribute it and/or modify
# it under the terms of the GNU General Public License as published by
# the Free Software Foundation, either version 3 of the License, or
# (at your option) any later version.
#
# This program is distributed in the hope that it will be useful,
# but WITHOUT ANY WARRANTY; without even the implied warranty of
# MERCHANTABILITY or FITNESS FOR A PARTICULAR PURPOSE.  See the
# GNU General Public License for more details.
#
# You should have received a copy of the GNU General Public License
# along with this program.  If not, see <http://www.gnu.org/licenses/>.
from __future__ import division, print_function

__author__  = "Guido Polles"

__license__ = "GPL"
__version__ = "0.0.3"
__email__   = "polles@usc.edu"

import numpy as np
import matplotlib.pyplot as plt
import warnings
import os, errno
from .api import Contactmatrix
from .plots import plot_comparison, plotmatrix
import h5py
<<<<<<< HEAD
from .utils import Genome, Index, COORD_DTYPE, RADII_DTYPE
import matplotlib.colors as colors

=======
import os
from .utils import unicode, Genome, Index, COORD_DTYPE, RADII_DTYPE
>>>>>>> d8b58ba2

__hss_version__ = 2.0
#COORD_CHUNKSIZE = (100, 100, 3)

class HssFile(h5py.File):

    '''
    h5py.File like object for .hss population files.
    Directly inherit from h5py.File, and keeps in memory only version,
    number of beads and number of structures. Methods are provided to
    get/set data.

    Attributes
    ----------
        version : int
            File version
        nstruct : int
            Number of structures
        nbead : int
            Number of beads in each structure
    '''

    def __init__(self, *args, **kwargs):

        '''
        See h5py.File constructor.
        '''

        h5py.File.__init__(self, *args, **kwargs)
        try:
            self._version = self.attrs['version']
        except(KeyError):
            self._version = __hss_version__
            self.attrs.create('version', __hss_version__, dtype='int32')
        try:
            self._violation = self.attrs['violation']
        except(KeyError):
            self._violation = np.nan
            self.attrs.create('violation', np.nan, dtype='float')
        try:
            self._nbead = self.attrs['nbead']
        except(KeyError):
            self._nbead = 0
            self.attrs.create('nbead', 0, dtype='int32')
        try:
            self._nstruct = self.attrs['nstruct']
        except(KeyError):
            self._nstruct = 0
            self.attrs.create('nstruct', 0, dtype='int32')

        if self.mode == "r":
            if 'genome' not in self:
                warnings.warn('Read-only HssFile is missing genome')
            if 'index' not in self:
                warnings.warn('Read-only HssFile is missing index')
            if 'coordinates' not in self:
                warnings.warn('Read-only HssFile is missing coordinates')
            if 'radii' not in self:
                warnings.warn('Read-only HssFile is missing radii')

        self._check_consistency()

    def _assert_warn(self, expr, msg):
        if not expr:
            warnings.warn('Hss consistency warning: ' + msg, RuntimeWarning)

    def _check_consistency(self):
        n_bead  = self.attrs['nbead']

        if 'coordinates' in self:
            self._assert_warn(self.attrs['nstruct'] == self['coordinates'].shape[1],
                              'nstruct != coordinates length')
            self._assert_warn(n_bead == self['coordinates'].shape[0],
                              'nbead != coordinates second axis size')
        if 'index' in self:
            self._assert_warn(n_bead == self['index/chrom'].len(),
                              'nbead != index.chrom length')
            self._assert_warn(n_bead == self['index/copy'].len(),
                              'nbead != index.copy length')
            self._assert_warn(n_bead == self['index/start'].len(),
                              'nbead != index.start length')
            self._assert_warn(n_bead == self['index/end'].len(),
                              'nbead != index.end length')
            self._assert_warn(n_bead == self['index/label'].len(),
                              'nbead != index.label length')

        if 'radii' in self:
            self._assert_warn(n_bead == self['radii'].len(),
                              'nbead != radii length')

    def get_version(self):
        return self._version

    def get_nbead(self):
        return self._nbead

    def get_nstruct(self):
        return self._nstruct

    def get_genome(self):
        '''
        Returns
        -------
            alabtools.Genome
        '''
        return Genome(self)

    def get_index(self):
        '''
        Returns
        -------
            alabtools.Index
        '''
        return Index(self)

    def get_coordinates(self, read_to_memory=True):

        '''
        Parameters
        ----------
        read_to_memory (bool) :
            If True (default), the coordinates will be read and returned
            as a numpy.ndarray. If False, a h5py dataset object will be
            returned. In the latter case, note that the datased is valid
            only while the file is open.
        '''

        if read_to_memory:
            return self['coordinates'][:]
        return self['coordinates']

    def get_bead_crd(self, key):
        return self['coordinates'][key][()]

    def get_violation(self):
        return self._violation

    def get_struct_crd(self, key):
        return self['coordinates'][:, key, :][()]

    def set_bead_crd(self, key, crd):
        self['coordinates'][key, :, :] = crd

    def set_struct_crd(self, key, crd):
        self['coordinates'][:, key, :] = crd

    def get_radii(self):
        return self['radii'][:]

    def set_nbead(self, n):
        self.attrs['nbead'] = self._nbead = n

    def set_nstruct(self, n):
        self.attrs['nstruct'] = self._nstruct = n

    def set_violation(self, v):
        self.attrs['violation'] = self._violation = v

    def set_genome(self, genome):
        assert isinstance(genome, Genome)
        genome.save(self)

    def set_index(self, index):
        assert isinstance(index, Index)
        index.save(self)

    def set_coordinates(self, coord):
        assert isinstance(coord, np.ndarray)
        if (len(coord.shape) != 3) or (coord.shape[2] != 3):
            raise ValueError('Coordinates should have dimensions '
                             '(nbeads x struct x 3), '
                             'got %s' % repr(coord.shape))
        if self._nstruct != 0 and self._nstruct != coord.shape[1]:
            raise ValueError('Coord first axis does not match number of '
                             'structures')
        if self._nbead != 0 and self._nbead != coord.shape[0]:
            raise ValueError('Coord second axis does not match number of '
                             'beads')

        if 'coordinates' in self:
            self['coordinates'][...] = coord
        else:
            #chunksz = list(COORD_CHUNKSIZE)
            #for i in range(2):
            #    if coord.shape[i] < COORD_CHUNKSIZE[i]:
            #        chunksz[i] = coord.shape[i]
            self.create_dataset('coordinates', data=coord, dtype=COORD_DTYPE)
        self.attrs['nstruct'] = self._nstruct = coord.shape[1]
        self.attrs['nbead'] = self._nbead = coord.shape[0]

    def set_radii(self, radii):
        assert isinstance(radii, np.ndarray)
        if len(radii.shape) != 1:
            raise ValueError('radii should be a one dimensional array')
        if self._nbead != 0 and self._nbead != len(radii):
            raise ValueError('Length of radii does not match number of beads')

        if 'radii' in self:
            self['radii'][...] = radii
        else:
            self.create_dataset('radii', data=radii, dtype=RADII_DTYPE,
                                chunks=True, compression="gzip")
        self.attrs['nbead'] = self._nbead = radii.shape[0]

    def buildContactMap(self, contactRange = 2):
        from ._cmtools import BuildContactMap_func
        from .api import Contactmatrix
        from .matrix import sss_matrix
        mat = Contactmatrix(None, genome=None, resolution=None)
        mat.genome = self.genome
        mat.index = self.index
        DimB = len(self.radii)
        Bi = np.empty(int(DimB*(DimB+1)/2),dtype=np.int32)
        Bj = np.empty(int(DimB*(DimB+1)/2),dtype=np.int32)
        Bx = np.empty(int(DimB*(DimB+1)/2),dtype=np.float32)

        crd = self.coordinates
        if crd.flags['C_CONTIGUOUS'] is not True:
            crd = crd.copy(order='C')
        BuildContactMap_func(crd, self.radii, contactRange, Bi, Bj, Bx)

        mat.matrix = sss_matrix((Bx, (Bi, Bj)))
        mat.resolution = np.nan
        return mat

    coordinates = property(get_coordinates, set_coordinates)
    radii = property(get_radii, set_radii)
    index = property(get_index, set_index, doc='a alabtools.Index instance')
    genome = property(get_genome, set_genome,
                      doc='a alabtools.Genome instance')
    nbead = property(get_nbead, set_nbead)
    nstruct = property(get_nstruct, set_nstruct)
    violation = property(get_violation, set_violation)
<<<<<<< HEAD
=======
    
    def savePDBx(self, output_file, max_struct=None, entry_id="Model", title="Model Population", 
                 software=None, 
                 citation=None, 
                 citation_author=None):
        from .ihm import ihmWriter, DCDWriter
        
        #deal with file paths
        #will save the file as output file location/file_prefix/file
        #coordinates will be saved into subdirectory `data`
        numModel = self.nstruct
        if max_struct:
            numModel = int(min(numModel, max_struct))
        
        mainfile = os.path.abspath(output_file)
        path, filename = os.path.split(mainfile)
        prefix, ext = os.path.splitext(filename)
        
        if ext != ".ihm":
            filename += ".ihm"
        
        path = os.path.join(path, prefix)
        directory = os.path.dirname(os.path.join(path, "data/"))
        if not os.path.exists(directory):
            os.makedirs(directory)
        
        mainfile = os.path.join(path, filename)
        coordinate_filename = os.path.join("data", prefix+"_coordinates.dcd")
        
        ihm = ihmWriter(mainfile,[["_entry.id", entry_id],
                                  ["_struct.entry_id", entry_id],
                                  ["_struct.title", title]
                                 ])
        
        if software:
            ihm.write_software(software)
        if citation:
            ihm.write_citation(citation)
        if citation_author:
            ihm.write_citation_auther(citation_author)
        
        if 'genome' not in self:
            raise RuntimeError('HssFile is missing genome')
        if 'index' not in self:
            raise RuntimeError('HssFile is missing index')
        genome = self.genome
        index  = self.index
        
        #---write_entity
        #---write_struct_asym
        entity_data = []
        struct_asym_data = []

        for i in range(len(genome)):
            chrom = genome[i]
            detail = "{}_{}".format(unicode(genome.assembly), chrom)
            copynum = index.copy[np.flatnonzero(index.chrom == i)[-1]]+1
            entity_data.append([i+1, "polymer", "man", chrom, '?', copynum, detail])
            for j in range(copynum):
                struct_asym_data.append(["{}{}".format(chrom[3:], chr(65+j)), i+1, detail])
            #-
        #-
        ihm.write_entity(entity_data)
        ihm.write_struct_asym(struct_asym_data)



        #---write_chem_comp
        chem_comp_data = []

        for i in index.copy_index.keys():
            chrom = genome[index.chrom[i]]
            start = index.start[i]
            end = index.end[i]
            chem_comp_data.append(["Seg-{}".format(i+1), "{}:{}-{}".format(chrom, start, end), "other"])
        #-
        ihm.write_chem_comp(chem_comp_data)

        #---write_entity_poly
        #---write_entity_poly_seq

        entity_poly_data = []
        entity_poly_seq_data = []

        for i in range(len(genome)):
            entity_poly_data.append([i+1, "other", "no", "no", "no", "."])
            for j in range(index.offset[i+1]-index.offset[i]):
                entity_poly_seq_data.append([i+1, j+1, chem_comp_data[index.offset[i]+j][0], "."])
            #-
        #-
        ihm.write_entity_poly(entity_poly_data)
        ihm.write_entity_poly_seq(entity_poly_seq_data)


        #===write_ihm_struct_assembly
        #===write_ihm_model_representation
        ihm_struct_assembly_data = []
        ihm_model_representation_data = []
        k = 0
        for i in range(len(genome)):
            chrom = genome[i]
            copynum = index.copy[np.flatnonzero(index.chrom == i)[-1]]+1
            length = index.offset[i+1] - index.offset[i]
            for j in range(copynum):
                k += 1
                asym = "{}{}".format(chrom[3:], chr(65+j))
                ihm_struct_assembly_data.append([k, 1, chrom, i+1, asym, 1, length])
                ihm_model_representation_data.append([k,k,k, i+1, chrom, asym, 1, length, "sphere", ".", "flexible", "by-feature", 1 ])
        ihm.write_ihm_struct_assembly(ihm_struct_assembly_data)
        ihm.write_ihm_model_representation(ihm_model_representation_data)


        #===write_ihm_dataset_list
        ihm.write_ihm_dataset_list([[1, "in situ Hi-C", "no"]])

        #===write_ihm_dataset_group
        ihm.write_ihm_dataset_group([[1,1,1]])

        #===write_ihm_cross_link_list
        #===write_ihm_cross_link_restraint

        #+++write_ihm_modeling_protocol
        ihm.write_ihm_modeling_protocol([[1,1,1,1,1,".","PGS","A/M", "A/M", 10000, 10000, "no", "yes", "no"]])

        #---write_ihm_external_files
        ihm.write_ihm_external_files([[1,1,coordinate_filename,"DCD","Model ensemble coordinates",".", "DCD file"]])
        #---write_ihm_ensemble_info
        ihm.write_ihm_ensemble_info([[1, "Model_Population", ".", 1, ".", ".", numModel, numModel, ".", 1]])

        #===write_ihm_model_list
        #===write_ihm_sphere_obj_site
        radii = self.radii
        print("Loading coordinates into memory..")
        coords = self.coordinates
        numSample = 10
        ihm_model_list_data = []
        ihm_sphere_obj_site_data = []
        for s in range(numSample):
            struct_name = "Structure {}".format(s+1)
            ihm_model_list_data.append([s+1, s+1, 1, struct_name, "Sample_Population", 1, 1])
            xyz = coords[:, s, :]
            for i in range(len(index)):
                chromNum = index.chrom[i]
                chrom = genome[chromNum]
                asym = "{}{}".format(chrom[3:], chr(65+index.copy[i]))
                x, y, z = xyz[i]
                ihm_sphere_obj_site_data.append([len(index)*s+i+1, chromNum+1, i+1, i+1, asym, x,y,z, radii[i], ".", s+1])
            #-
        #-

        ihm.write_ihm_model_list(ihm_model_list_data)
        ihm.write_ihm_sphere_obj_site(ihm_sphere_obj_site_data)
        
        ihm.close()
        print("Writing DCD coordinates..")
        dcdfh = open(os.path.join(path, coordinate_filename), 'wb')
        dcdwriter = DCDWriter(dcdfh)

        for i in range(numModel):
            xyz = coords[:, i, :]
            dcdwriter._write_frame(xyz[:,0],xyz[:,1],xyz[:,2])

        dcdfh.close()
>>>>>>> d8b58ba2

#================================================

def get_simulated_hic(hssfname, contactRange=2):
    with HssFile(hssfname) as f:
        full_cmap = f.buildContactMap(contactRange)

    return full_cmap.sumCopies()

def compare_hic_maps(M, ref, fname='matrix'):
    dname = fname + '_hic_comparison'
    M = Contactmatrix(M)
    ref = Contactmatrix(ref)
    idx1 = M.index
    idx2 = ref.index
    if len(idx1) != len(idx2):
        warnings.warn(
            'Cannot compare maps. Their indices have different lengths'
            ' (%d, %d)' % (len(idx1) != len(idx2)) )
        return False
    try:
        os.makedirs(dname)
    except OSError as e:
        if e.errno != errno.EEXIST:
            raise

    chroms = np.unique(idx1.chrom)
    for ci in chroms:
        cn  = idx1.genome.getchrom(ci)
        plot_comparison(M, ref,
                        chromosome=cn,
                        file=dname + '/{}.pdf'.format(cn))

    # plot the histogram of matrix differences

    dm1 = M.matrix.toarray()
    dm2 = ref.matrix.toarray()
    d = dm1 - dm2
    dmmax = np.maximum(dm1, dm2)
    dave, dstd, dmax = np.average(d), np.std(d), np.max(np.abs(d))
    print ('HiC maps difference\n'
           '-------------------\n'
           'max: %f ave: %f std: %f' % (dmax, dave, dstd) )

    fig, ax = plt.subplots(1, 2, figsize=(16, 8))
    nnz = np.count_nonzero(d)
    nnzfrac = nnz / d.size


    plt.sca(ax[0])
    plt.hist(d[d != 0], bins=100)
    plt.xlabel('differences')
    plt.ylabel('count (nonzero fraction: %f)' % nnzfrac)

    plt.sca(ax[1])
    w = np.logical_and(
        dmmax != 0,
        dm2 != 0
    )
    plt.hist(d[w]/dmmax[w], bins=100, log=True)
    plt.xlabel('Normalized differences')
    plt.ylabel('count (nonzero fraction: %f)' % nnzfrac)

    plt.tight_layout()
    plt.savefig(dname + '/difference_histo.pdf')
    plt.close(fig)

    plotmatrix(dname + '/difference_matrix.pdf', d)

    # 2d hist to have a "scatter plot"
    fig = plt.figure()
    nrm = colors.LogNorm(vmin=1)
    plt.hist2d(dm1.ravel(), dm2.ravel(), bins=100, norm=nrm)
    plt.colorbar()
    plt.title('2D histogram of matrix probabilities')
    plt.xlabel('probability (M)')
    plt.ylabel('probability (ref)')
    plt.tight_layout()
    plt.savefig(dname + '/matrix_values_hist2d.pdf')
    plt.close()




def common_analysis(hssfname, **kwargs):

    if kwargs.get('contacts', True):
        with HssFile(hssfname) as f:
            cmap = f.buildContactMap(2)
        cmap.save(hssfname + 'full_cmap.hcs')
        cmap.plot(hssfname + 'full_cmap.png')
        cmap = cmap.sumCopies()
        cmap.save(hssfname + 'cmap.hcs')
        cmap.plot(hssfname + 'cmap.png')


    if kwargs.get('hic_compare', False):
        compare_hic_maps(cmap, kwargs.get('hic_compare'), hssfname)<|MERGE_RESOLUTION|>--- conflicted
+++ resolved
@@ -1,18 +1,18 @@
 # Copyright (C) 2017 University of Southern California and
 #                          Nan Hua
-#
+# 
 # Authors: Nan Hua
-#
+# 
 # This program is free software: you can redistribute it and/or modify
 # it under the terms of the GNU General Public License as published by
 # the Free Software Foundation, either version 3 of the License, or
 # (at your option) any later version.
-#
+# 
 # This program is distributed in the hope that it will be useful,
 # but WITHOUT ANY WARRANTY; without even the implied warranty of
 # MERCHANTABILITY or FITNESS FOR A PARTICULAR PURPOSE.  See the
 # GNU General Public License for more details.
-#
+# 
 # You should have received a copy of the GNU General Public License
 # along with this program.  If not, see <http://www.gnu.org/licenses/>.
 from __future__ import division, print_function
@@ -30,14 +30,9 @@
 from .api import Contactmatrix
 from .plots import plot_comparison, plotmatrix
 import h5py
-<<<<<<< HEAD
-from .utils import Genome, Index, COORD_DTYPE, RADII_DTYPE
+from .utils import unicode, Genome, Index, COORD_DTYPE, RADII_DTYPE
 import matplotlib.colors as colors
 
-=======
-import os
-from .utils import unicode, Genome, Index, COORD_DTYPE, RADII_DTYPE
->>>>>>> d8b58ba2
 
 __hss_version__ = 2.0
 #COORD_CHUNKSIZE = (100, 100, 3)
@@ -106,7 +101,7 @@
 
     def _check_consistency(self):
         n_bead  = self.attrs['nbead']
-
+        
         if 'coordinates' in self:
             self._assert_warn(self.attrs['nstruct'] == self['coordinates'].shape[1],
                               'nstruct != coordinates length')
@@ -123,7 +118,7 @@
                               'nbead != index.end length')
             self._assert_warn(n_bead == self['index/label'].len(),
                               'nbead != index.label length')
-
+        
         if 'radii' in self:
             self._assert_warn(n_bead == self['radii'].len(),
                               'nbead != radii length')
@@ -164,7 +159,7 @@
             returned. In the latter case, note that the datased is valid
             only while the file is open.
         '''
-
+        
         if read_to_memory:
             return self['coordinates'][:]
         return self['coordinates']
@@ -207,7 +202,7 @@
     def set_coordinates(self, coord):
         assert isinstance(coord, np.ndarray)
         if (len(coord.shape) != 3) or (coord.shape[2] != 3):
-            raise ValueError('Coordinates should have dimensions '
+            raise ValueError('Coordinates should have dimensions ' 
                              '(nbeads x struct x 3), '
                              'got %s' % repr(coord.shape))
         if self._nstruct != 0 and self._nstruct != coord.shape[1]:
@@ -234,7 +229,7 @@
             raise ValueError('radii should be a one dimensional array')
         if self._nbead != 0 and self._nbead != len(radii):
             raise ValueError('Length of radii does not match number of beads')
-
+        
         if 'radii' in self:
             self['radii'][...] = radii
         else:
@@ -253,16 +248,16 @@
         Bi = np.empty(int(DimB*(DimB+1)/2),dtype=np.int32)
         Bj = np.empty(int(DimB*(DimB+1)/2),dtype=np.int32)
         Bx = np.empty(int(DimB*(DimB+1)/2),dtype=np.float32)
-
+        
         crd = self.coordinates
         if crd.flags['C_CONTIGUOUS'] is not True:
             crd = crd.copy(order='C')
         BuildContactMap_func(crd, self.radii, contactRange, Bi, Bj, Bx)
-
+        
         mat.matrix = sss_matrix((Bx, (Bi, Bj)))
         mat.resolution = np.nan
         return mat
-
+    
     coordinates = property(get_coordinates, set_coordinates)
     radii = property(get_radii, set_radii)
     index = property(get_index, set_index, doc='a alabtools.Index instance')
@@ -271,8 +266,6 @@
     nbead = property(get_nbead, set_nbead)
     nstruct = property(get_nstruct, set_nstruct)
     violation = property(get_violation, set_violation)
-<<<<<<< HEAD
-=======
     
     def savePDBx(self, output_file, max_struct=None, entry_id="Model", title="Model Population", 
                  software=None, 
@@ -436,7 +429,6 @@
             dcdwriter._write_frame(xyz[:,0],xyz[:,1],xyz[:,2])
 
         dcdfh.close()
->>>>>>> d8b58ba2
 
 #================================================
 
