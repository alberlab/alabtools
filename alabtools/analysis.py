--- conflicted
+++ resolved
@@ -306,11 +306,7 @@
         rps = []
         for c in self.index.get_chrom_copies(chrnum):
             beads = self.index.get_chrom_pos(chrnum, copy=c)
-<<<<<<< HEAD
             rps.append(self.getBeadRadialPositions(beads, nucleusRadius))
-=======
-            rps.append(self.getBeadRadialPositions(self, beads, nucleusRadius))
->>>>>>> 10f611ac
         rps = np.column_stack(rps)
         #print(rps.shape)
         return rps
