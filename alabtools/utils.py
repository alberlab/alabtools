--- conflicted
+++ resolved
@@ -45,13 +45,10 @@
         if isinstance(s, bytes):
             return s.decode()
         return s
-
-
     from io import StringIO
 else:
     # python 2.x
     from cStringIO import StringIO
-
     unicode = unicode
 
 CHROMS_DTYPE = np.dtype('U10')
@@ -120,8 +117,8 @@
         # Genome assembly name has precedence over hdf5 file names.
         # Will raise a IOError if cannot read any.
         if isinstance(assembly, string_types) and (
-                (chroms is None) or (lengths is None)
-        ):
+            (chroms is None) or (lengths is None)
+            ):
             datafile = os.path.join(
                 os.path.dirname(os.path.abspath(__file__)),
                 "genomes/" + assembly + ".info"
@@ -147,12 +144,7 @@
             chroms = np.array(assembly["genome"]["chroms"][:], CHROMS_DTYPE)
             origins = assembly["genome"]["origins"]
             lengths = assembly["genome"]["lengths"]
-<<<<<<< HEAD
-            assembly = unicode(assembly["genome"]["assembly"][()])
-            usechr = None
-=======
             assembly = unicode(assembly["genome"]["assembly"].value)
->>>>>>> 625bbe6b
 
         if (chroms is None) or (lengths is None):
             chroms = info["chroms"].astype(CHROMS_DTYPE)
@@ -176,11 +168,7 @@
 
         for chrnum in usechr:
             if chrnum == '#':
-<<<<<<< HEAD
                 choices = np.logical_or([re.search(r"chr[\d]+$",c) != None for c in chroms], choices)
-=======
-                choices = np.logical_or([re.search("chr[\d]+$", c) != None for c in chroms], choices)
->>>>>>> 625bbe6b
             else:
                 # if specified with full name, remove chr
                 chrnum = chrnum.replace('chr', '')
@@ -319,6 +307,7 @@
 
 
 class Index(object):
+
     """
     Matrix/System indexes. Maps matrix bins or model beads to
     genomic regions.
@@ -569,11 +558,11 @@
         equality check
         '''
         return (
-                np.all(self.chrom == other.chrom) and
-                np.all(self.start == other.start) and
-                np.all(self.end == other.end) and
-                np.all(self.label == other.label) and
-                np.all(self.copy == other.copy)
+            np.all(self.chrom == other.chrom) and
+            np.all(self.start == other.start) and
+            np.all(self.end == other.end) and
+            np.all(self.label == other.label) and
+            np.all(self.copy == other.copy)
         )
 
     def __add__(self, other):
@@ -809,14 +798,6 @@
                     v = np.array(json.loads(v))
                 setattr(self, k, v)
 
-<<<<<<< HEAD
-=======
-        try:
-            self.chromstr = h5f["index"]["chromstr"][()]
-        except (KeyError, ValueError):
-            pass
-
->>>>>>> 625bbe6b
     def load_txt(self, f):
         pass
 
@@ -1108,7 +1089,8 @@
         file,
         genome=None,
         usecols=None,
-):
+    ):
+
     return Index(file, genome, usecols)
 
 
@@ -1272,7 +1254,6 @@
     """
     Class Node
     """
-
     def __init__(self, value=None):
         self.left = None
         self.data = value
@@ -1493,11 +1474,11 @@
     # 0 -> p0,  1 -> p1,  1/2 -> (- p_1 + 9 p0 + 9 p1 - p2) / 16
     # assert 0 <= t <= 1
     return (
-                   t * ((2 - t) * t - 1) * p[0]
-                   + (t * t * (3 * t - 5) + 2) * p[1]
-                   + t * ((4 - 3 * t) * t + 1) * p[2]
-                   + (t - 1) * t * t * p[3]
-           ) / 2
+           t * ((2 - t) * t - 1) * p[0]
+           + (t * t * (3 * t - 5) + 2) * p[1]
+           + t * ((4 - 3 * t) * t + 1) * p[2]
+           + (t - 1) * t * t * p[3]
+    ) / 2
 
 
 class CatmullRomSpline:
@@ -1529,7 +1510,6 @@
     cs = CatmullRomSpline(points)
     resampled_points = np.array([ cs(x) for x in np.linspace(0, 1, 100)])
     """
-
     def __init__(self, points, chain_positions=None):
         points = np.array(points)
         # create extension points at beginning and end
