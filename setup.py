--- conflicted
+++ resolved
@@ -73,11 +73,7 @@
 cmdclass.update({'build_ext': build_ext})
 setup(
     name='alabtools',
-<<<<<<< HEAD
     version='1.1.1',
-=======
-    version='1.1.0+bugfix_import',
->>>>>>> 472c13d0
     author='Nan Hua, Francesco Musella',
     author_email='nhua@usc.edu',
     url='https://github.com/alberlab/alabtools',
