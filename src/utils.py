# Copyright (C) 2017 University of Southern California and
#                          Nan Hua
# 
# Authors: Nan Hua
# 
# This program is free software: you can redistribute it and/or modify
# it under the terms of the GNU General Public License as published by
# the Free Software Foundation, either version 3 of the License, or
# (at your option) any later version.
# 
# This program is distributed in the hope that it will be useful,
# but WITHOUT ANY WARRANTY; without even the implied warranty of
# MERCHANTABILITY or FITNESS FOR A PARTICULAR PURPOSE.  See the
# GNU General Public License for more details.
# 
# You should have received a copy of the GNU General Public License
# along with this program.  If not, see <http://www.gnu.org/licenses/>.
from __future__ import division, print_function

__author__  = "Nan Hua"

__license__ = "GPL"
__version__ = "0.0.3"
__email__   = "nhua@usc.edu"


import os
import re
import math
import numpy as np
import subprocess
import warnings
try:
    from cStringIO import StringIO
except ImportError:
    from io import StringIO

class genome(object):
    """
    And instance which holds genome information
    
    Parameters
    ----------
    assembly : str
        The name of the genome. e.g. "hg19" or "mm9"
        
    chroms : array[str] like, optional
        List of chromosome names. e.g ['chr1','chr2' ... 'chrX']
        
    origin : array[int] like, optional
        List of chr region start, default will be arry of zeros
        
    length : array[int] like, optional
        List of chr region length. e.g [249250621, 243199373, ...]
        
    usechr : array[str] like, optional
        Specified chromsome to use. e.g. ['#','X'] or ['1','2','3'..'10']\
        '#' indicates all autosome chromosomes.
        
    Notes
    -----
    
    If ``chroms`` or ``length`` is(are) not specified, genome info will be read from genomes/*.info file
    
    Attributes
    ----------
    
    assembly : str
        Name of genome
    chroms : np.array[string10]
        chromosome name
    origin : np.array[int64]
        chromosome region start
    length : np.array[int64]
        chromosome region length
        
    """
    def __init__(self,assembly,chroms=None,origin=None,length=None,usechr=['#','X'],silence=False):
        if (chroms is None) or (length is None) :
            if not silence:
                print("chroms or length not given, reading from genomes info file.")
            datafile = os.path.join(os.path.dirname(os.path.abspath(__file__)),'genomes/' + assembly + '.info')
            
            f = loadstream(datafile)
            info = np.genfromtxt(f,dtype=[('chroms','S10'),('length',int)])
            f.close()
            chroms = info['chroms'].astype('S10')
            length = info['length'].astype(int)
            origin = np.zeros(len(length),dtype=int)
        else :
            if origin is None:
                origin = np.zeros(len(length),dtype=int)
            if len(chroms) != len(length) or len(chroms) != len(origin):
                raise RuntimeError("Dimension of chroms and length do not match.")
            chroms = np.array(chroms).astype('S32')
            length = np.array(length).astype(int)
            origin = np.array(origin).astype(int)
            
        choices = np.zeros(len(chroms),dtype=bool)
        for chrnum in usechr:
            if chrnum == '#':
                choices = np.logical_or([re.search('chr[0-9]',c) != None for c in chroms],choices)
            else:
                choices = np.logical_or(chroms == ('chr'+str(chrnum)), choices)
        self.chroms = chroms[choices]
        self.origin = origin[choices]
        self.length = length[choices]
        self.assembly = assembly
    #-
    
    def bininfo(self,resolution):
        """
        Bin the genome by resolution
        
        Parameters
        ----------
        resolution : int
            resolution of the matrix
        
        Return
        ------
        utils.index instance
        
        """
        binSize    = [int(math.ceil(float(x)/resolution)) for x in self.length]
        
        chromList  = []
        binLabel   = []
        for i in range(len(self.chroms)):
            chromList += [i for j in range(binSize[i])]
            binLabel  += [j+int(self.origin[i]/resolution) for j in range(binSize[i])]
   
        startList  = [binLabel[j]*resolution for j in range(sum(binSize))]
        endList    = [binLabel[j]*resolution + resolution for j in range(sum(binSize))]
        
        binInfo    = index(chromList,startList,endList,size=binSize)
        return binInfo
    
    def getchrnum(self,chrom):
        findidx = np.flatnonzero(self.chroms==chrom)
    
        if len(findidx) == 0:
            return None
        else:
            return findidx[0]
  
    def getchrom(self,chromNum):
        assert isinstance(chromNum,int)
        return self.chroms[chromNum]
    
    def __getitem__(self,key):
        if isinstance(key,int):
            return self.getchrom(key)
    def __len__(self):
        return len(self.chroms)
    
#--------------------
class index(object):
    """
    Matrix indexes
    
    Parameters
    ----------
    chrom : list[int32]
        chromosome index starting from 0 (which is chr1)
    start : list[int64]
        bin start
    end : list[int64]
        bin end
    label : list[string10]
        label for each bin
    chrom_sizes : list[int32]
        number of bins of each chromosome
    """
    def __init__(self,chrom,start,end,**kwargs):
        if not(len(chrom) == len(start) and len(start) == len(end)):
            raise RuntimeError("Dimensions do not match.")
        if not isinstance(chrom[0],int):
            raise RuntimeError("chrom should be a list of integers.")
        if not isinstance(start[0],int):
            raise RuntimeError("start should be a list of integers.")
        if not isinstance(end[0],int):
<<<<<<< HEAD
            raise RuntimeError, "end should be list of integers."
        self.chrom = np.array(chrom,dtype=np.int32)
=======
            raise RuntimeError("end should be list of integers.")
        self.chrom = np.array(chrom,dtype=int)
>>>>>>> 216ba111
        self.start = np.array(start,dtype=int)
        self.end   = np.array(end,dtype=int)
        
        chrom_sizes = kwargs.pop('chrom_sizes',[])
        if len(chrom_sizes) != len(self.chrom):
            chromList = np.unique(self.chrom)
            self.chrom_sizes = np.zeros(len(chromList),dtype=np.int32)
            for i in chromList:
                self.chrom_sizes[i] = sum(self.chrom == i)
        else:
            self.chrom_sizes = np.array(chrom_sizes,dtype=np.int32)
        
        label = kwargs.pop('label',[])
        if len(label) != len(self.chrom):
            self.label = np.array(['']*len(self.chrom),dtype='S10')
        else:
            self.label = np.array(label,dtype='S10')
        
        copy = kwargs.pop('copy',[])
        if len(copy) != len(self.chrom):
            self.copy = np.zeros(len(self.chrom),dtype=np.int32)
        else:
            self.copy= np.array(copy,dtype=np.int32)
            
        self.offset = np.array([sum(self.chrom_sizes[:i]) for i in range(len(self.chrom_sizes)+1)])
    #-
    
    def __getitem__(self,key):
        return np.array([self.chrom[key],self.start[key],self.end[key],self.label[key]])
    def __len__(self):
        return len(self.chrom)
#--------------------
def loadstream(filename):
    """
    Convert a file location, return a file handle
    zipped file are automaticaly unzipped using stream
    """
    if not os.path.isfile(filename):
        raise IOError("File %s doesn't exist!\n" % (filename))
    if os.path.splitext(filename)[1] == '.gz':
        p = subprocess.Popen(["zcat", filename], stdout = subprocess.PIPE)
        f = StringIO(p.communicate()[0])
    elif os.path.splitext(filename)[1] == '.bz2':
        p = subprocess.Popen(["bzip2 -d", filename], stdout = subprocess.PIPE)
        f = StringIO(p.communicate()[0])
    else:
        f = open(filename,'r')
    return f<|MERGE_RESOLUTION|>--- conflicted
+++ resolved
@@ -180,13 +180,8 @@
         if not isinstance(start[0],int):
             raise RuntimeError("start should be a list of integers.")
         if not isinstance(end[0],int):
-<<<<<<< HEAD
-            raise RuntimeError, "end should be list of integers."
-        self.chrom = np.array(chrom,dtype=np.int32)
-=======
             raise RuntimeError("end should be list of integers.")
-        self.chrom = np.array(chrom,dtype=int)
->>>>>>> 216ba111
+        self.chrom = np.array(chrom,dtype=int32)
         self.start = np.array(start,dtype=int)
         self.end   = np.array(end,dtype=int)
         
